--- conflicted
+++ resolved
@@ -4,20 +4,12 @@
     - defaults
 dependencies:
     - python>=3.7,<3.10
-<<<<<<< HEAD
-    - numpy=1
-    - numba>=0.53.0
-    - pybind11=2
-    - scipy=1
-    - matplotlib=3
-    - yaml=5
+    - pyyaml==6.0
     - pytorch=1
-=======
     - numpy>=1.22.4,<2
     - numba>=0.53.0,<1
     - pybind11>=2.9.2,<3
     - scipy>=1.8.1,<2
     - matplotlib>=3.5.2,<4
->>>>>>> 51f13f07
     - pip
     - tox>=3.25.0,<4