--- conflicted
+++ resolved
@@ -1,11 +1,6 @@
 """Test libpdb."""
 from pathlib import Path
 
-<<<<<<< HEAD
-from idpconfgen.libs.libpdb import PDBID, PDBIDFactory, PDBList, DataFromPDB
-
-from .tcommons import data_folder
-=======
 import pytest
 from hypothesis import given
 from hypothesis import strategies as st
@@ -66,7 +61,6 @@
 def test_nothing(txt):
     """Test nothing function."""
     assert txt == libpdb._nothing(txt)
->>>>>>> df754ac3
 
 
 class TestPDBID:
@@ -294,16 +288,6 @@
         assert isinstance(pdblist2.to_tuple(), tuple)
         assert tuple(pdblist1) == pdblist2.to_tuple()
 
-<<<<<<< HEAD
-
-def test_DataFromPDB_1():
-    with open(Path(data_folder, '1A12_A.pdb')) as fh:
-        pdb = DataFromPDB(fh.read())
-    
-    pdb.build()
-    fasta = pdb.fasta
-    assert fasta[:4] == 'KKVK'
-=======
     def test_write(self):
         """Test writing PDBList."""
         names_sorted = (
@@ -324,5 +308,4 @@
             '3RFC_ZZZ'
             )
 
-        assert result == expected
->>>>>>> df754ac3
+        assert result == expected