"""
Store internal protein structure representation.

Classes
-------
Structure
    The main API that represents a protein structure in IDPConfGen.
"""
import itertools as it
import traceback
import warnings
from collections import defaultdict
from functools import reduce

import numpy as np

from idpconfgen import log
from idpconfgen.core import exceptions as EXCPTS
from idpconfgen.core.definitions import aa3to1, blocked_ids, pdb_ligand_codes
from idpconfgen.core.definitions import residue_elements as _allowed_elements
from idpconfgen.libs import libpdb
from idpconfgen.libs.libcif import CIFParser, is_cif
from idpconfgen.libs.libparse import group_runs, type2string, sample_case
from idpconfgen.libs.libpdb import delete_insertions
from idpconfgen.logger import S


class Structure:
    """
    Hold structural data from PDB/mmCIF files.

    Run the ``.buil()`` method to read the structure.

    Cases for PDB Files:
    * If there are several MODELS only the first model is considered.

    Parameters
    ----------
    data : str, bytes, Path
        Raw structural data from PDB/mmCIF formatted files.

    Examples
    --------
    Opens a PDB file, selects only chain 'A' and saves selection to a file.
    >>> s = Structure('1ABC.pdb')
    >>> s.build()
    >>> s.add_filter_chain('A')
    >>> s.write_PDB('out.pdb')

    Opens a mmCIF file, selects only residues above 50 and saves
    selection to a file.
    >>> s = Structure('1ABC.cif')
    >>> s.build()
    >>> s.add_filter(lambda x: int(x[col_resSeq]) > 50)
    >>> s.write_PDB('out.pdb')
    """

    __slots__ = [
        '_data_array',
        '_datastr',
        '_filters',
        '_structure_parser',
        'kwargs',
        ]

    def __init__(self, data, **kwargs):

        datastr = get_datastr(data)
        self._structure_parser = detect_structure_type(datastr)

        self._datastr = datastr
        self.kwargs = kwargs
        self.clear_filters()
        assert isinstance(self.filters, list)

    def build(self):
        """
        Read structure raw data in :attr:`rawdata`.

        After `.build()`, filters and data can be accessed.
        """
        self._data_array = self._structure_parser(self._datastr, **self.kwargs)
        del self._datastr

    def clear_filters(self):
        """Clear/Deletes registered filters."""
        self._filters = []

    @property
    def data_array(self):
        """Contain structure data in the form of a Numpy array."""
        try:
            return self._data_array
        except AttributeError as err:
            errmsg = (
                'Please `.build()` the Structure before attempting to access'
                'its data'
                )
            raise EXCPTS.NotBuiltError(errmsg=errmsg) from err

    @property
    def filters(self):
        """Filter functions registered ordered by registry record."""
        return self._filters

    @property
    def filtered_atoms(self):
        """
        Filter data array by the selected filters.

        Returns
        -------
        list
            The data in PDB format after filtering.
        """
        apply_filter = _APPLY_FILTER
        return np.array(list(reduce(
            apply_filter,
            self.filters,
            self.data_array,
            )))

    @property
    def chain_set(self):
        """All chain IDs present in the raw dataset."""  # noqa: D401
        return set(self.data_array[:, col_chainID])

    @property
    def consecutive_residues(self):
        """Consecutive residue groups from filtered atoms."""
        # the structure.consecutive_residues
        # this will ignore the iCode
        # please use pdb-tool pdb_delinsertions before this step
        # PDBs downloaded with IDPConfGen already correct for these
        # see libs.libparse.delete_insertions
        return group_runs(self.residues)

    @property
    def fasta(self):
        """
        FASTA sequence of the :attr:`filtered_atoms` lines.

        HETATM residues with non-canonical codes are represented as X.
        """
        c, rs, rn = col_chainID, col_resSeq, col_resName

        chains = defaultdict(dict)
        for row in self.filtered_atoms:
            chains[row[c]].setdefault(row[rs], aa3to1.get(row[rn], 'X'))

        return {
            chain: ''.join(residues.values())
            for chain, residues in chains.items()
            }

    @property
    def filtered_residues(self):
        """Filter residues according to :attr:`filters`."""
        FA = self.filtered_atoms
        return [int(i) for i in dict.fromkeys(FA[:, col_resSeq])]

    @property
    def residues(self):
        """
        Residues of the structure.

        Without filtering, without chain separation.
        """
        return [int(i) for i in dict.fromkeys(self.data_array[:, col_resSeq])]

    def pop_last_filter(self):
        """Pop last filter."""
        self._filters.pop()

    def add_filter(self, function):
        """Add a function as filter."""
        self.filters.append(function)

    def add_filter_record_name(self, record_name):
        """Add filter for record names."""
        self.filters.append(
            lambda x: x[col_record].startswith(record_name)
            )

    def add_filter_chain(self, chain):
        """Add filters for chain."""
        self.filters.append(lambda x: x[col_chainID] == chain)

    def add_filter_backbone(self, minimal=False):
        """Add filter to consider only backbone atoms."""
        ib = is_backbone
        self.filters.append(
            lambda x: ib(x[col_name], x[col_element], minimal=minimal)
            )

<<<<<<< HEAD
    def write_PDB(self, filename):
=======
    def get_PDB(self, pdb_filters=None):
        """
        Convert Structure to PDB format.

        Considers only filtered lines.

        Returns
        -------
        generator
        """
        def _(i, f):
            return f(i)

        fs = self.filtered_atoms
        renumber_atoms(fs)

        pdb_filters = pdb_filters or []

        lines = list(reduce(_, pdb_filters, structure_to_pdb(fs)))

        # pdb_filters may disrupt the quality of the PDB file
        # TODO: use these filters on the data_array level?
        assert all(len(line) == 80 for line in lines)
        return lines

    def write_PDB(self, filename, **kwargs):
>>>>>>> b5fcca9a
        """Write Structure to PDB file."""
        lines = self.get_PDB(**kwargs)
        with warnings.catch_warnings():
            warnings.filterwarnings('error')
            try:
                write_PDB(lines, filename)
            except UserWarning:
                raise EXCPTS.EmptyFilterError(filename)


def parse_pdb_to_array(datastr, which='both'):
    """
    Transform PDB data into an array.

    Parameters
    ----------
    datastr : str
        String representing the PDB format v3 file.

    which : str
        Which lines to consider ['ATOM', 'HETATM', 'both'].
        Defaults to `'both'`, considers both 'ATOM' and 'HETATM'.

    Returns
    -------
    numpy.ndarray of (N, len(`libpdb.atom_slicers`))
        Where N are the number of ATOM and/or HETATM lines,
        and axis=1 the number of fields in ATOM/HETATM lines according
        to the PDB format v3.
    """
    # require
    assert isinstance(datastr, str), \
        f'`datastr` is not str: {type(datastr)} instead'

    _ = datastr[datastr.find('MODEL'):datastr.find('ENDMDL')].split('\n')[1:-1]
    if _:
        lines = _
    else:
        lines = datastr.split('\n')

    record_lines = filter_record_lines(lines, which=which)
    data_array = gen_empty_structure_data_array(len(record_lines))
    populate_structure_array_from_pdb(record_lines, data_array)
    return data_array


def parse_cif_to_array(datastr, **kwargs):
    """
    Parse mmCIF protein data to array.

    Array is as given by :func:`gen_empty_structure_data_array`.
    """
    cif = CIFParser(datastr, **kwargs)
    number_of_atoms = len(cif)
    data_array = gen_empty_structure_data_array(number_of_atoms)

    for ii in range(number_of_atoms):
        data_array[ii, :] = cif.get_line_elements_for_PDB(line=ii)

    return data_array


def gen_empty_structure_data_array(number_of_atoms):
    """
    Generate an array data structure to contain structure data.

    Parameters
    ----------
    number_of_atoms : int
        The number of atoms in the structure.
        Determines the size of the axis 0 of the structure array.

    Returns
    -------
    np.ndarray of (N, :attr:`libpdb.atom_slicers), dtype = '<U8'
        Where N is the ``number_of_atoms``.
    """
    # require
    assert isinstance(number_of_atoms, int), \
        f'`number_of_atoms` is not int, {type(number_of_atoms)} '
    assert number_of_atoms > 0, \
        f'or number is less than zero: {number_of_atoms}.'

    return np.empty(
        (number_of_atoms, len(libpdb.atom_slicers)),
        dtype='<U8',
        )


def populate_structure_array_from_pdb(record_lines, data_array):
    """
    Populate structure array from PDB lines.

    Parameters
    ----------
    record_lines : list-like
        The PDB record lines (ATOM or HETATM) to parse.

    data_array : np.ndarray
        The array to populate.

    Returns
    -------
    None
        Populates array in place.
    """
    for row, line in enumerate(record_lines):
        for column, slicer_item in enumerate(libpdb.atom_slicers):
            data_array[row, column] = line[slicer_item].strip()


def filter_record_lines(lines, which='both'):
    """Filter lines to get record lines only."""
    RH = record_line_headings
    try:
        return [line for line in lines if line.startswith(RH[which])]
    except KeyError as err:
        err2 = ValueError(f'`which` got an unexpected value \'{which}\'.')
        raise err2 from err


def get_datastr(data):
    """
    Get data in string format.

    Can parse data from several formats:

    * Path, reads file content
    * bytes, converst to str
    * str, returns the input

    Returns
    -------
    str
        That represents the data
    """
    t2s = type2string
    data_type = type(data)
    try:
        datastr = t2s[data_type](data)
    except KeyError as err:
        err2 = NotImplementedError('Struture data not of proper type')
        raise err2 from err
    assert isinstance(datastr, str)
    return datastr


def detect_structure_type(datastr):
    """
    Detect Structure data parser.

    Uses `structure_parsers`.

    Returns
    -------
    func or class
        That which can parse `datastr` to a :class:`Structure'.
    """
    sp = structure_parsers
    for condition, parser in sp:
        if condition(datastr):
            return parser
    raise EXCPTS.ParserNotFoundError


def write_PDB(lines, filename):
    """
    Write Structure data format to PDB.

    Parameters
    ----------
    lines : list or np.ndarray
        Lines contains PDB data as according to `parse_pdb_to_array`.

    filename : str or Path
        The name of the output PDB file.
    """
    # use join here because lines can be a generator
    concat_lines = '\n'.join(lines)
    if concat_lines:
        with open(filename, 'w') as fh:
            fh.write(concat_lines)
            fh.write('\n')
    else:
        warnings.warn('Empty lines, nothing to write, ignoring.', UserWarning)


def renumber_atoms(data_array):
    """
    Renumber the atoms in structure data array.

    Performs in place.

    Returns
    -------
    None
    """
    try:
        data_array[:, col_serial] = \
            np.arange(1, data_array.shape[0] + 1).astype('<U8')
    except IndexError as err:
        log.debug(traceback.format_exc())
        errmsg = (
            'Could not renumber atoms because '
            'there are no lines in selection.'
            )
        err2 = EXCPTS.EmptyFilterError(errmsg)
        log.debug(repr(err2))
        raise err2 from err


def structure_to_pdb(atoms):
    """
    Convert table to PDB formatted lines.

    Parameters
    ----------
    atoms : np.ndarray, shape (N, 16) or similar data structure
        Where N is the number of atoms and 16 the number of cols.

    Yields
    ------
    Formatted PDB line according to `libpdb.atom_line_formatter`.
    """
    for line in atoms:
        values = [func(i) for i, func in zip(line, libpdb.atom_format_funcs)]
        values[col_name] = libpdb.format_atom_name(
            values[col_name],
            values[col_element],
            )
        yield libpdb.atom_line_formatter.format(*values)


col_record = 0
col_serial = 1
col_name = 2  # atom name
col_altLoc = 3
col_resName = 4
col_chainID = 5
col_resSeq = 6
col_iCode = 7
col_x = 8
col_y = 9
col_z = 10
col_occ = 11
col_temp = 12
col_segid = 13
col_element = 14
col_model = 15


cols_coords = [col_x, col_y, col_z]


# this servers read_pdb_data_to_array mainly
# it is here for performance
record_line_headings = {
    'both': ('ATOM', 'HETATM'),
    'ATOM': 'ATOM',
    'HETATM': 'HETATM',
    }


# order matters
structure_parsers = [
    (is_cif, parse_cif_to_array),
    (libpdb.is_pdb, parse_pdb_to_array),
    ]


def _APPLY_FILTER(it, func):
    return filter(func, it)


<<<<<<< HEAD

=======
>>>>>>> b5fcca9a
def is_backbone(atom, element, minimal=False):
    """
    Whether `atom` is a protein backbone atom or not.

    Parameters
    ----------
    atom : str
        The atom name.

    element : str
        The element name.

    minimal : bool
        If `True` considers only `C` and `N` elements.
        `False`, considers also `O`.
    """
    e = element.strip()
    a = atom.strip()
<<<<<<< HEAD
    pure_atoms = {
        True: ('N', 'C'),
        False: ('N', 'C', 'O'),
        }
    return e in pure_atoms[minimal] and a in ('N', 'CA', 'O', 'C')
=======
    elements = {
        True: ('N', 'C'),
        False: ('N', 'C', 'O'),
        }
    # elements is needed because of atoms in HETATM entries
    # for example 'CA' is calcium
    return a in ('N', 'CA', 'C', 'O') and e in elements[minimal]


def save_structure_by_chains(
        pdb_data,
        pdbname,
        altlocs=('A', '', ' '),
        chains=None,
        record_name=('ATOM', 'HETATM'),
        renumber=True,
        **kwargs,
        ):
    """
    Save PDBs/mmCIF in separated chains (PDB format).

    Logic to parse PDBs from RCSB.
    """
    # local assignments for speed boost :D
    _DR = pdb_ligand_codes  # discarded residues
    _AE = _allowed_elements
    _S = Structure
    _BI = blocked_ids
    _DI = [delete_insertions]

    pdbdata = _S(pdb_data)
    pdbdata.build()

    chain_set = pdbdata.chain_set

    chains = chains or chain_set

    add_filter = pdbdata.add_filter
    pdbdata.add_filter_record_name(record_name)
    add_filter(lambda x: x[col_resName] not in _DR)
    add_filter(lambda x: x[col_element] in _AE)
    add_filter(lambda x: x[col_altLoc] in altlocs)

    for chain in chains:

        # writes chains always in upper case because chain IDs given by
        # Dunbrack lab are always in upper case letters
        chaincode = f'{pdbname}_{chain}'

        # this operation can't be performed before because
        # until here there is not way to assure if the chain being
        # downloaded is actualy in the blocked_ids.
        # because at the CLI level the user can add only the PDBID
        # to indicate download all chains, while some may be restricted
        if chaincode in _BI:
            log.info(S(
                f'Ignored code {chaincode} because '
                'is listed in blocked ids.'
                ))
            continue

        # upper and lower case combinations:
        possible_cases = sample_case(chain)
        # cases that exist in the structure
        cases_that_actually_exist = chain_set.intersection(possible_cases)
        # this trick places `chain` first in the for loop because
        # it has the highest probability to be the one required
        cases_that_actually_exist.discard(chain)
        probe_cases = [chain] + list(cases_that_actually_exist)

        for chain_case in probe_cases:

            pdbdata.add_filter_chain(chain_case)
            fout = f'{chaincode}.pdb'
            try:
                pdb_lines = '\n'.join(pdbdata.get_PDB(pdb_filters=_DI))
            except EXCPTS.EmptyFilterError as err:
                err2 = EXCPTS.EmptyFilterError(f'for chain {chain_case}')
                log.debug(repr(err2))
                log.debug('continuing to new chain')
                continue
            else:
                yield fout, pdb_lines
                break
            finally:
                pdbdata.pop_last_filter()
        else:
            log.debug(f'Failed to download {chaincode}')
>>>>>>> b5fcca9a
<|MERGE_RESOLUTION|>--- conflicted
+++ resolved
@@ -193,9 +193,6 @@
             lambda x: ib(x[col_name], x[col_element], minimal=minimal)
             )
 
-<<<<<<< HEAD
-    def write_PDB(self, filename):
-=======
     def get_PDB(self, pdb_filters=None):
         """
         Convert Structure to PDB format.
@@ -222,7 +219,6 @@
         return lines
 
     def write_PDB(self, filename, **kwargs):
->>>>>>> b5fcca9a
         """Write Structure to PDB file."""
         lines = self.get_PDB(**kwargs)
         with warnings.catch_warnings():
@@ -497,10 +493,6 @@
     return filter(func, it)
 
 
-<<<<<<< HEAD
-
-=======
->>>>>>> b5fcca9a
 def is_backbone(atom, element, minimal=False):
     """
     Whether `atom` is a protein backbone atom or not.
@@ -519,13 +511,6 @@
     """
     e = element.strip()
     a = atom.strip()
-<<<<<<< HEAD
-    pure_atoms = {
-        True: ('N', 'C'),
-        False: ('N', 'C', 'O'),
-        }
-    return e in pure_atoms[minimal] and a in ('N', 'CA', 'O', 'C')
-=======
     elements = {
         True: ('N', 'C'),
         False: ('N', 'C', 'O'),
@@ -613,5 +598,4 @@
             finally:
                 pdbdata.pop_last_filter()
         else:
-            log.debug(f'Failed to download {chaincode}')
->>>>>>> b5fcca9a
+            log.debug(f'Failed to download {chaincode}')