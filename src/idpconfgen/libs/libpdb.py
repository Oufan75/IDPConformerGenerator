--- conflicted
+++ resolved
@@ -354,592 +354,4 @@
         if ids:
             return f'{name}_' + ids
         else:
-<<<<<<< HEAD
-            return name
-
-
-class PDBData(ABC):
-    """
-    Abstract base class for PDB data filters.
-
-    PDB data filters do what the name implies, filter PDB data according
-    to some criteria.
-
-    Filters can be accumulated to add restrictions.
-    """
-
-    def __init__(self):
-        self.clear_filters()
-    
-    def clear_filters(self):
-        """Clear up all the previously defined filters."""
-        self.filters = []
-    
-    @abstractmethod
-    def build(self):
-        """Build the required data and attributes from the raw input."""
-        return
-    
-    @property
-    @abstractmethod
-    def chain_set(self):
-        """
-        Set of PDB chain IDs.
-
-        Considers only Raw data.
-        """
-        return
-    
-    @property
-    @abstractmethod
-    def filtered(self):  # noqa: D102
-        return
-    
-    @abstractmethod
-    def add_filter_record_name(self, record_name):
-        """Add a filter for the RECORD NAME."""
-        return
-    
-    @abstractmethod
-    def add_filter_chain(self, chain):
-        """Add a filter for CHAIN ID."""
-        return
-    
-    def write(self, filename):
-        """Write filtered data to file in PDB format."""
-        data2write = self.join_filtered()
-
-        with open(filename, 'w') as fh:
-            fh.write(data2write + '\n')
-        log.info(S(f'saved: {filename}'))
-
-    def join_filtered(self, char='\n'):
-        """
-        Join filtered PDB data into a single string.
-        
-        Parameters
-        ----------
-        char : str
-            The character with which perform string join.
-            Defaults to `new_line`.
-
-        Returns
-        -------
-        string
-            A unique string resulting from the filetered data.
-        
-        Raises
-        ------
-        :class:`EmptyFilterError`
-            If resulting string is an empty string.
-        """
-        datafiltered = '\n'.join(self.filtered)
-        if datafiltered.strip():
-            return datafiltered
-        else:
-            raise EXCPTS.EmptyFilterError
-
-
-class DataFromPDB(PDBData):
-    """
-    Hold structural data from PDB files.
-
-    Parameters
-    ----------
-    data : str
-        Raw structural data from PDB formatted files.
-    """
-    
-    def __init__(self, data):
-        self.rawdata = data
-        super().__init__()
-    
-    @property
-    def fasta(self):
-        residues = {}
-        for row in range(self.pdb_array_data.shape[0]):
-            residues.setdefault(
-                self.pdb_array_data[row, 6],
-                self.pdb_array_data[row, 4],
-                )
-
-        return ''.join(DEFS.aa3to1[v] for v in residues.values())
-
-            
-
-
-    def build(self):
-        """Build raw data so that filters can be applied."""
-        self.data = self.rawdata.split('\n')
-        self.read_pdb_data_to_array()
-    
-    def read_pdb_data_to_array(self):
-        """Transform PDB data into an array."""
-        slicers = list(filter(
-            lambda x: x[0].startswith(tuple(string.ascii_lowercase)),
-            PDBParams.__dict__.items(),
-            ))
-        
-        coordinate_data = list(filter(
-            lambda x: x.startswith(('ATOM', 'HETATM', 'ANISOU')),
-            self.data,
-            ))
-        
-        self.pdb_array_data = np.empty(
-            (len(coordinate_data), len(slicers)),
-            dtype='<U8')
-        
-        for ii, line in enumerate(coordinate_data):
-            for column, slicer_item in enumerate(slicers):
-                self.pdb_array_data[ii, column] = line[slicer_item[1]]
-    
-    @property
-    def chain_set(self):
-        """All chain IDs present in the raw dataset."""  # noqa: D401
-        return set(self.pdb_array_data[:, 5])
-        
-    @property
-    def filtered(self):
-        """
-        Parse the raw data applying the selected filters.
-
-        Returns
-        -------
-        list
-            The data in PDB format after filtering.
-        """
-        filtered_data = self.data
-        for f in self.filters:
-            filtered_data = filter(f, filtered_data)
-        return filtered_data
-    
-    def add_filter_record_name(self, record_name):
-        """Add filter for record names."""
-        self.filters.append(lambda x: x.startswith(record_name))
-    
-    def add_filter_chain(self, chain):
-        """Add filters for chain."""
-        self.filters.append(lambda x: self._filter_chain(x, chain))
-    
-    def _filter_chain(self, line, chain):
-        try:
-            return line[21] == chain
-        except IndexError:
-            return False
-
-
-class DataFromCIF(PDBData):
-    """
-    Reads structural data for proteins in CIF files.
-
-    Parameters
-    ----------
-    data : str
-        The CIf contained data.
-    """
-    
-    def __init__(self, data):
-        
-        self.rawdata = data
-        self._atom_info_keys = CIF_ATOM_KEYS
-        self.pdbdata = {}
-        self._void_translation_table = str.maketrans('?.', '  ')
-        super().__init__()
-    
-    def build(self):
-        """
-        Build data.
-
-        After data build, filters can be applied.
-        """
-        self.data = MMCIFDataParser(self.rawdata).pdb_dict
-        self.read_PDB_data()
-        self.all_true = np.repeat(
-            True,
-            len(self.pdbdata['_atom_site.group_PDB']),
-            )
-    
-    def read_PDB_data(self):
-        """Read PDB data."""
-        for key in self._atom_info_keys:
-            try:
-                self.pdbdata[key] = np.array(self.data[key])
-            except KeyError:
-                continue
-    
-    @property
-    def chain_set(self):
-        """All the chain ids present in the data set."""
-        try:
-            chainset = self.pdbdata['_atom_site.auth_asym_id']
-        except KeyError:
-            chainset = self.pdbdata['_atom_site.label_asym_id']
-        
-        return set(chainset)
-    
-    @property
-    def filtered(self):
-        """Filtered data in PDB format."""  # noqa: D401
-        return self.convert_to_pdb()
-    
-    def add_filter_chain(self, chain):
-        """
-        Add filter for chain identifier.
-
-        Only atoms of the specified chain will be parsed.
-        """
-        try:
-            chainids = self.pdbdata['_atom_site.auth_asym_id']
-        except KeyError:
-            chainids = self.pdbdata['_atom_site.label_asym_id']
-        
-        self.filters.append(chainids == chain)
-    
-    def add_filter_record_name(self, record_name):
-        """
-        Add a filter for the RECORD NAME.
-
-        Usually ATOM or/and HETATM. `Read further`_
-        
-        .. _Read further: http://www.wwpdb.org/documentation/file-format-content/format33/sect9.html
-        """  # noqa: E501
-        self.filters.append(
-            np.isin(
-                self.pdbdata['_atom_site.group_PDB'],
-                np.array(record_name),
-                ),
-            )
-    
-    def convert_to_pdb(self):
-        """
-        Convert internal data to PDB format.
-
-        Returns
-        -------
-        list
-            A list of the formatted PDB lines.
-        """
-        to_output = self.all_true
-        for bool_array in self.filters:
-            to_output = np.logical_and(to_output, bool_array)
-        
-        line_formatter = (
-            "{:6s}"
-            "{:5d} "
-            "{:<4s}"
-            "{:1s}"
-            "{:3s} "
-            "{:1s}"
-            "{:4d}"
-            "{:1s}   "
-            "{:8.3f}"
-            "{:8.3f}"
-            "{:8.3f}"
-            "{:6.2f}"
-            "{:6.2f}      "
-            "{:<4s}"
-            "{:<2s}"
-            "{:2s}"
-            )
-        
-        pdb_lines = []
-        serial_count = 0
-        for i in range(len(self.all_true)):
-            if not to_output[i]:
-                continue
-            
-            serial_count += 1
-            
-            serial = serial_count
-            chainid = "0"
-            segid = chainid
-            
-            record,\
-                atname,\
-                altloc,\
-                resname,\
-                resnum,\
-                icode,\
-                x,\
-                y,\
-                z,\
-                occ,\
-                bfactor,\
-                element,\
-                charge = self._get_line_elements(i)
-        
-            line = line_formatter.format(
-                record,
-                serial,
-                atname,
-                altloc,
-                resname,
-                chainid,
-                int(resnum),
-                icode,
-                float(x),
-                float(y),
-                float(z),
-                float(occ),
-                float(bfactor),
-                segid,
-                element,
-                charge,
-                )
-            
-            pdb_lines.append(line)
-            
-        return pdb_lines
-    
-    def _get_line_elements(self, i):
-        
-        record = self.pdbdata.get('_atom_site.group_PDB')[i]
-        try:
-            atname = self.pdbdata['_atom_site.auth_atom_id'][i]
-        except KeyError:
-            atname = self.pdbdata['_atom_site.label_atom_id'][i]
-        
-        try:
-            altloc = self.pdbdata['_atom_site.auth_alt_id'][i]
-        except KeyError:
-            altloc = self.pdbdata['_atom_site.label_alt_id'][i]
-        altloc = altloc.translate(self._void_translation_table)
-        
-        try:
-            resname = self.pdbdata['_atom_site.auth_comp_id'][i]
-        except KeyError:
-            resname = self.pdbdata['_atom_site.label_comp_id'][i]
-        
-        try:
-            resnum = self.pdbdata['_atom_site.auth_seq_id'][i]
-        except KeyError:
-            resnum = self.pdbdata['_atom_site.label_seq_id'][i]
-        
-        try:
-            icode = self.pdbdata['_atom_site.pdbx_PDB_ins_code'][i]
-        except KeyError:
-            icode = " "
-        icode = icode.translate(self._void_translation_table)
-        
-        x = self.pdbdata.get('_atom_site.Cartn_x')[i]
-        y = self.pdbdata.get('_atom_site.Cartn_y')[i]
-        z = self.pdbdata.get('_atom_site.Cartn_z')[i]
-        
-        occ = self.pdbdata.get('_atom_site.occupancy')[i]
-        bfactor = self.pdbdata.get('_atom_site.B_iso_or_equiv')[i]
-        
-        element = self.pdbdata.get('_atom_site.type_symbol')[i]
-        charge = self.pdbdata.get('_atom_site.pdbx_formal_charge')[i]
-        
-        return record, atname, altloc, resname, resnum, icode, x, y, z,\
-            occ, bfactor, element, charge
-
-
-class MMCIFDataParser:
-    """
-    Quick mmCIF data parser for Proteins.
-    
-    Parameters
-    ----------
-    data : str
-        The structural data contained in mmCIF format.
-    """
-    
-    def __init__(self, data):
-        self.data = data.split('\n')
-        self.cifatomkeys = CIF_ATOM_KEYS
-        self.read()
-    
-    def read(self):
-        """
-        Read data string to pdb_dict attribute.
-
-        Performed at instantiation.
-        """
-        self.pdb_dict = {}
-        found = False
-        for ii, line in enumerate(self.data):
-            if line.startswith('_atom_site.'):
-                found = True
-                self.pdb_dict.setdefault(line.strip(), [])
-            elif found:
-                atom_start_index = ii
-                break
-        
-        for line in self.data[atom_start_index:]:
-            
-            if line.startswith('#'):
-                break
-            ls = line.split()
-            
-            for i, key in enumerate(self.pdb_dict.keys()):
-                self.pdb_dict[key].append(ls[i])
-
-
-class PDBDataFactory:
-    """
-    Create a PDB handler.
-
-    Implements readers for old PDB format and mmCIF.
-    
-    Returns the correct PDB handler instance loaded from
-    the PDB data.
-    
-    Parameters
-    ----------
-    data:
-        PDB structural data as string or bytes.
-    """
-
-    def __new__(cls, data):
-        """Factor PDB data."""
-        if isinstance(data, bytes):
-            data = data.decode('utf_8')
-        elif isinstance(data, str):
-            pass
-        else:
-            raise NotImplementedError('str or bytes allowed')
-        
-        loop_ = re.compile('[lL][oO][oO][pP]_')
-        if loop_.search(data):
-            return DataFromCIF(data)
-        else:
-            return DataFromPDB(data)
-
-
-class PDBDownloader:
-    """
-    Control PDB downloading operations.
-
-    Given a list of :class:`PDBID` downloads those PDB files.
-    
-    Parameters
-    ----------
-    pdb_list : list
-        List of PDBIDs.
-
-    destination : str or Path
-        Destination folder.
-
-    record_name : tuple
-        A tuple containing the atom record names to store from the
-        downloaded PDBs. Record names are as described for the PDB
-        format v3. Usually 'ATOM' and 'HETATM' can be used.
-        Defaults to ('ATOM',)
-
-    ncores : int, optional
-        Number of cores to use during the download phase.
-        All downloads operations are stored in a pool, each core
-        performs a download operation per time grabing those operations
-        from the pool. The more cores the more operations are performed
-        simultaneoursly.
-        Defaults to 1.
-    """
-    
-    def __init__(
-            self,
-            pdb_list,
-            destination,
-            ncores=1,
-            record_name=('ATOM',),
-            **kwargs,
-            ):
-        
-        self.pdb_list = pdb_list
-
-        self.destination = Path(destination)
-        self.destination.mkdir(parents=True, exist_ok=True)
-        
-        self.ncores = ncores
-        
-        self.record_name = record_name
-        
-        self.kwargs = kwargs
-        
-        self.prepare_pdb_list()
-        
-        return
-    
-    def prepare_pdb_list(self):
-        """Prepare a list with the PDBs to download."""
-        self.pdbs_to_download = {}
-        for pdbid in self.pdb_list:
-            pdbentry = self.pdbs_to_download.setdefault(pdbid.name, [])
-            pdbentry.append(pdbid.chain)
-    
-    @libtimer.record_time()
-    def run(self):
-        """Run download operation."""
-        log.info(T('starting raw PDB download'))
-        log.info(S(
-            f'{len(self.pdbs_to_download)} PDBs will be downloaded '
-            f'and at least {len(self.pdb_list)} chains will be saved'
-            ))
-        
-        results = ThreadPool(self.ncores).imap_unordered(
-            self._download_single_pdb,
-            self.pdbs_to_download.items(),
-            )
-        
-        for _r in results:
-            continue
-    
-    def _download_single_pdb(self, pdbid_and_chains_tuple):
-        
-        pdbname = pdbid_and_chains_tuple[0]
-        chains = pdbid_and_chains_tuple[1]
-        
-        possible_links = [l.format(pdbname) for l in POSSIBLELINKS]
-        
-        with self._attempt_download(pdbname):
-            response = self._download_data(possible_links)
-        
-        try:
-            downloaded_data = response.read()
-        except (AttributeError, UnboundLocalError):  # response is None
-            return
-        
-        pdbdata = PDBDataFactory(downloaded_data)
-        
-        pdbdata.build()
-        
-        if chains[0] is None:
-            chains = pdbdata.chain_set
-        
-        for chain in chains:
-            
-            pdbdata.add_filter_record_name(self.record_name)
-            pdbdata.add_filter_chain(chain)
-            destination = Path(self.destination, f'{pdbname}_{chain}.pdb')
-            try:
-                pdbdata.write(destination)
-            except EXCPTS.EmptyFilterError:
-                log.error(T(f'Empty Filter for {destination}'))
-                log.debug(traceback.format_exc())
-                log.error(S(f'record_name: {self.record_name}'))
-                log.error(S(f'chain filter: {chain}'))
-            pdbdata.clear_filters()
-        
-    def _download_data(self, possible_links):
-        for weblink in possible_links:
-            try:
-                response = urllib.request.urlopen(weblink)
-            except urllib.error.HTTPError:
-                log.error(S(f'failed from {weblink}'))
-                continue
-            else:
-                log.info(S(f'completed from {weblink}'))
-                return response
-        else:
-            raise EXCPTS.DownloadFailedError
-    
-    @contextlib.contextmanager
-    def _attempt_download(self, pdbname):
-        try:
-            yield
-        except EXCPTS.DownloadFailedError as e:
-            log.error(S(f'{repr(e)}: FAILED {pdbname}'))
-            return
-=======
-            return name
->>>>>>> ae30802c
+            return name