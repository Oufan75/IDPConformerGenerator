--- conflicted
+++ resolved
@@ -65,10 +65,6 @@
     return False
 
 
-<<<<<<< HEAD
 source_folder = Path(__file__).absparent
 
-__version__ = '0.3.0'
-=======
-__version__ = '0.3.1'
->>>>>>> 100ec1b6
+__version__ = '0.3.1'