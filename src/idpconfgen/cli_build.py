--- conflicted
+++ resolved
@@ -443,7 +443,6 @@
     return
 
 
-<<<<<<< HEAD
 @njit
 def mods(x0):
     """Rounds to the nearest bin."""
@@ -455,14 +454,13 @@
         return x + (10 - mod_)
 mods(19.2)
 
-=======
+
 # TODO: correct for HIS/HIE/HID/HIP
 def translate_seq_to_3l(input_seq):
     return [
         'HIP' if _res == 'H' else aa1to3[_res]
         for _res in input_seq
         ]
->>>>>>> fe0737a4
 
 
 # the name of this function is likely to change in the future
@@ -791,7 +789,6 @@
 
             # index at the start of the current cycle
             try:
-<<<<<<< HEAD
                 for (omg, phi, psi) in zip(agls[0::3], agls[1::3], agls[2::3]):
 
                     bgeo_res = (bbi - 3) // 3
@@ -813,7 +810,7 @@
                         # being placed is a C, it is placed using the PHI angle of a
                         # residue. And PHI is the first angle of that residue angle
                         # set.
-                        current_res_number = (bbi - 2) // 3
+                        current_res_number = calc_residue_num_from_index(bbi)
                         current_residue = r_input_seq[current_res_number]
                         # bbi is the same for bb_real and bb, but bb_real indexing
                         # is displaced by 1 unit from bb. So 2 in bb_read is the
@@ -827,29 +824,6 @@
                             tangl,
                             )
                         bbi += 1
-=======
-                for torsion in agls:
-                    # TODO: remove this comment
-                    # #bbi -2 makes the match, because despite the first atom
-                    # #being placed is a C, it is placed using the PHI angle of a
-                    # #residue. And PHI is the first angle of that residue angle
-                    # #set.
-                    current_res_number = calc_residue_num_from_index(bbi)
-                    current_residue = ala_pro_seq[current_res_number]
-
-                    # bbi is the same for bb_real and bb, but bb_real indexing
-                    # is displaced by 1 unit from bb. So 2 in bb_read is the
-                    # next atom of 2 in bb.
-                    bb_real[bbi, :] = MAKE_COORD_Q_LOCAL(
-                        bb[bbi - 1, :],
-                        bb[bbi, :],
-                        bb[bbi + 1, :],
-                        next(bond_lens)[current_residue],
-                        next(bond_bend)[current_residue],
-                        torsion,
-                        )
-                    bbi += 1
->>>>>>> fe0737a4
 
             except IndexError:
                 # IndexError happens when the backbone is complete
